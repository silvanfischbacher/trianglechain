--- conflicted
+++ resolved
@@ -7,502 +7,32 @@
 from scipy.stats import gaussian_kde
 from scipy.optimize import minimize
 from sklearn.preprocessing import MinMaxScaler
-<<<<<<< HEAD
 from trianglechain.utils_plots import *
 from trianglechain.BaseChain import BaseChain
-=======
 import pymc3
->>>>>>> b90c3342
 
 class TriangleChain(BaseChain):
 
     def __init__(self, fig=None, size=4, **kwargs):
-<<<<<<< HEAD
 
         super().__init__(fig=fig, size=size, **kwargs)
-=======
-        """
-        :param fig: matplotlib figure to use
-        :param size: figures size for a new figure, for a single panel. All panels are square
-        :param labels: labels for the parameters, default taken from columns
-        :param ranges: dictionary with ranges for parameters, keys correspond to column names
-        :param ticks: values for axis ticks, defaults taken from range with 3 equally spaced values
-        :param n_bins: number of bins for 1d histograms, default: 100
-        :param fill: if to fill contours
-        :param density_estimation_method: method for density estimation, options:
-                                          smoothing: first create a histogram of samples, and then smooth it with a Gaussian kernel corresponding to the variance of the 10% of the smallest eigenvalue of the 2D distribution
-                                          gaussian_mixture: use Gaussian mixture to fit the 2D samples
-                                          median_filter: use median filter on the 2D histogram
-                                          kde: use TreeKDE, may be slow
-                                          hist: simple 2D histogram
-        :param de_kwargs: density estimation kwargs, dictionary with keys:
-                          n_points: number of bins for 2d histograms used to create contours, etc, default: n_bins
-                          levels: density levels for contours, the contours will enclose this level of probability, default: [0.68, 0.95]
-                          n_levels_check: number of levels to check when looking for density levels, default: 1000. More levels is more accurate, but slower
-        :param grid_kwargs: kwargs for the plot grid, with keys:
-                            fontsize_ticklabels: font size for tick labels, default 14
-                            tickformat: numerical format for tick numbers, default {: 0.2e}
-        :param hist_kwargs: kwargs for histograms, for plt.hist function
-
-        Basic usage:
-        samples: numpy recarray containing the samples, with named columns
-        prob: probability corresponding to samples
-        color: color for the contour_cl or scatter
-        cmap: colormap for density_image or scatter_density
-
-        tri = TriangleChain()
-        tri.contour_cl(samples) # plot contours at given confidence levels
-        tri.density_image(samples) # plot PDF density image
-        tri.scatter(samples) # simple scatter plot
-        tri.scatter_prob(samples) # scatter plot, with probability for each sample provided
-        tri.scatter_density(samples) # scatter, color corresponds to probability
-
-
-
-        """
-
-        kwargs.setdefault('ticks', {})
-        kwargs.setdefault('ranges', {})
-        kwargs.setdefault('labels', None)
-        kwargs.setdefault('n_bins', 100)
-        kwargs.setdefault('de_kwargs', {})
-        kwargs.setdefault('grid_kwargs', {})
-        kwargs.setdefault('hist_kwargs', {})
-        kwargs.setdefault('labels_kwargs', {})
-        kwargs.setdefault('line_kwargs', {})
-        kwargs.setdefault('axvline_kwargs', {})
-        kwargs.setdefault('density_estimation_method', 'smoothing')
-        kwargs.setdefault('alpha_for_low_density', False)
-        kwargs.setdefault('alpha_threshold', 0)
-        kwargs.setdefault('n_ticks', 3)
-        kwargs.setdefault('fill', False)
-        kwargs.setdefault('grid', False)
-        kwargs.setdefault('scatter_kwargs', {})
-        kwargs.setdefault('grouping_kwargs', {})
-        kwargs.setdefault('add_empty_plots_like', None)
-        kwargs.setdefault('label_fontsize', 24)
-        kwargs.setdefault('params', 'all')
-        kwargs.setdefault('label_levels1D', 0.68)
-        kwargs['de_kwargs'].setdefault('n_points', kwargs['n_bins'])
-        kwargs['de_kwargs'].setdefault('levels', [0.68, 0.95])
-        kwargs['de_kwargs'].setdefault('n_levels_check', 1000)
-        kwargs['de_kwargs'].setdefault('smoothing_parameter1D', 0.1)
-        kwargs['de_kwargs'].setdefault('smoothing_parameter2D', 0.1)
-        kwargs['de_kwargs']['levels'].sort()
-        if kwargs['fill']:
-            kwargs['line_kwargs'].setdefault('linewidths', 2)
-        else:
-            kwargs['line_kwargs'].setdefault('linewidths', 4)
-        kwargs['grid_kwargs'].setdefault('fontsize_ticklabels', 14)
-        kwargs['grid_kwargs'].setdefault('tickformat', '{: 0.2e}')
-        kwargs['grid_kwargs'].setdefault('font_family', 'sans-serif')
-        kwargs['hist_kwargs'].setdefault('lw', 4)
-        kwargs['labels_kwargs'].setdefault('fontsize', 24)
-        kwargs['labels_kwargs'].setdefault('family', 'sans-serif')
-        kwargs['grouping_kwargs'].setdefault('n_per_group', None)
-        kwargs['grouping_kwargs'].setdefault('empty_ratio', 0.2)
-
-        self.fig = fig
-        self.size = size
-        self.kwargs = kwargs
-        self.funcs = ['contour_cl', 'density_image', 'scatter', 'scatter_prob', 'scatter_density']
-        for fname in self.funcs:
-
-            f = partial(self.add_plot, plottype=fname)
-            setattr(self, fname, f)
-
-    def add_plot(self, data, plottype, prob=None, color='b', cmap=plt.cm.plasma, tri='lower', plot_histograms_1D=True, show_values=False, scatter_vline_1D=False, label=None, show_legend=False):
-        self.fig = plot_triangle_maringals(fig=self.fig, size=self.size, func=plottype, cmap=cmap, data=data, prob=prob, tri=tri, color=color, plot_histograms_1D=plot_histograms_1D, show_values=show_values, scatter_vline_1D=scatter_vline_1D, label=label, show_legend=show_legend, **self.kwargs)
-        return self.fig
-
-def histogram_2D(data_panel, prob, bins_x, bins_y):
-
-    if prob is None:
-
-        prob2d = np.histogram2d(*data_panel, bins=(bins_x, bins_y))[0].T.astype(np.float32)
-
-    else:
-
-        assert prob.shape[0] == data_panel[0].shape[0]
-
-        hist2d_counts = np.histogram2d(*data_panel, bins=(bins_x, bins_y))[0].T.astype(np.float32)
-        hist2d_prob = np.histogram2d(*data_panel, weights=prob, bins=(bins_x, bins_y))[0].T.astype(np.float32)
-        with warnings.catch_warnings():
-            warnings.simplefilter('ignore')
-            prob2d = hist2d_prob/hist2d_counts.astype(float)
-        prob2d[hist2d_counts==0]=0
-
-    prob2d = prob2d / np.sum(prob2d)
-    return prob2d
-
-
-def histogram_1D(data, prob, binedges):
-
-    if prob is None:
-
-        prob1D, _ = np.histogram(data, bins=binedges)
-
-    else:
-
-        assert prob.shape[0] == data.shape[0]
-
-        hist_counts, _ = np.histogram(data, bins=binedges)
-        hist_prob, _ = np.histogram(data, bins=binedges, weights=prob)
-        prob1D = hist_prob/hist_counts.astype(np.float)
-        prob1D[hist_counts==0]=0
-
-    prob1D = prob1D/np.sum(prob1D)
-    return prob1D
-
-
-def get_density_grid_1D(data, binedges, bincenters, lims, prob=None, method='smoothing', de_kwargs={}):
-
-    if method=='gaussian_mixture':
-
-        if prob is not None:
-            ind = np.random.choice(a=len(prob), size=10000, p=prob/np.sum(prob), replace=True)
-            data_ = data[ind][:,np.newaxis]
-        else:
-            data_ = data[:,np.newaxis]
-
-        from trianglechain.TransformedGaussianMixture import TransformedGaussianMixture
-        from sklearn.mixture import GaussianMixture
-        clf = TransformedGaussianMixture(param_bounds=[lims], n_components=20, covariance_type='full')
-        clf.fit(data_)
-        logL = clf.score_samples(bincenters[:,np.newaxis])
-
-        de = np.exp(logL - np.max(logL))
-        de = de/np.sum(de)
-
-    elif method=='smoothing':
-        from scipy import signal
-        from scipy.ndimage import convolve
-        from scipy import ndimage
-        n_pix = 10
-        prob1D = histogram_1D(data=data, prob=prob, binedges=binedges)
-        data_pixel = pixel_coords(data, [[binedges[0], binedges[-1]]], n_pix_img=len(bincenters))
-        if prob is not None:
-            ind = np.random.choice(prob1D.shape[0], p=prob1D, size=1000)
-            data_pixel = data_pixel[0,ind]
-
-        sig_pix = get_smoothing_sigma(data_pixel, prob1D.shape[0])*de_kwargs['smoothing_parameter1D']
-        kernel = signal.gaussian(n_pix, sig_pix)
-        de = scipy.ndimage.convolve(prob1D, kernel, mode='reflect')
-        de = de/np.sum(de)
-
-        # de = np.convolve(a=prob1D, v=np.ones(5), mode='same')
-        # de = signal.convolve2d(prob2d, kernel, mode='same', boundary='wrap')
-
-    elif method=='median_filter':
-
-        from scipy import ndimage
-        prob1D = histogram_1D(data=data, prob=prob, binedges=binedges)
-        de = ndimage.median_filter(prob1D, int(prob1D.shape[0]/10))
-
-
-    elif method=='kde':
-
-        from KDEpy import TreeKDE
-        de = TreeKDE(kernel='gaussian', bw='ISJ').fit(data).evaluate(bincenters)
-
-    elif method=='hist':
-
-        de = histogram_1D(data=data, prob=prob, binedges=binedges)
-
-    else:
-
-        raise Exception('unknown density estimation method {}'.format(method))
-
-    return de
-
-
-def pixel_coords(x, ranges, n_pix_img):
-    xt = np.atleast_2d(x.copy())
-    for i in range(xt.shape[0]):
-        try:
-            xt[i] -= ranges[i][0]
-            xt[i] /= (ranges[i][1]-ranges[i][0])
-        except:
-            import ipdb; ipdb.set_trace()
-    return xt * n_pix_img
-
-def get_smoothing_sigma(x, max_points=5000):
-
-    x = np.atleast_2d(x)
-    from sklearn.decomposition import PCA
-
-    if x.shape[0]==2:
-        pca = PCA()
-        pca.fit(x.T)
-        sig_pix = np.sqrt(pca.explained_variance_[-1])
-    elif x.shape[0]==1:
-        mad = median_absolute_deviation(x, axis=1)
-        sig_pix = np.min(mad)
-
-    return sig_pix
-
-def extend_ranges(ranges):
-    # to avoid edge effects in convolution
-    ext_ranges = {}
-    for param in ranges.keys():
-        diff = (ranges[param][1]-ranges[param][0])*0.25
-        ext_ranges[param] = [ranges[param][0]-diff, ranges[param][1]+diff]
-    return ext_ranges
-
-def get_density_grid_2D(data, ranges, columns, i, j, prob=None, method='smoothing', de_kwargs={}):
-
-    data_panel = np.vstack((data[columns[j]], data[columns[i]]))
-    n_samples = len(data_panel)
-    #if method == 'smoothing':
-    #    ranges = extend_ranges(ranges)
-    x_ls = np.linspace(*ranges[columns[j]], num=de_kwargs['n_points'])
-    y_ls = np.linspace(*ranges[columns[i]], num=de_kwargs['n_points'])
-    x_grid, y_grid = np.meshgrid(x_ls, y_ls)
-    gridpoints = np.vstack([x_grid.ravel(), y_grid.ravel()])
-    bins_x = np.linspace(x_ls[0], x_ls[-1], num=de_kwargs['n_points'] + 1)
-    bins_y = np.linspace(y_ls[0], y_ls[-1], num=de_kwargs['n_points'] + 1)
-    bins_x_centers = (bins_x[1:]+bins_x[:-1])/2.
-    bins_y_centers = (bins_y[1:]+bins_y[:-1])/2.
-    x_grid_centers, y_grid_centers = np.meshgrid(bins_x_centers, bins_y_centers)
-
-    if method=='gaussian_mixture':
-
-        if prob is not None:
-            ind = np.random.choice(a=len(prob), size=10000, p=prob/np.sum(prob), replace=True)
-            data_panel = data_panel[:,ind]
-
-        bounds = [ranges[columns[j]], ranges[columns[i]]]
-
-        from trianglechain.TransformedGaussianMixture import TransformedGaussianMixture
-        from sklearn.mixture import GaussianMixture
-        clf = TransformedGaussianMixture(param_bounds=bounds, n_components=10, covariance_type='full')
-        clf.fit(data_panel.T)
-        logL = clf.score_samples(gridpoints.T)
-
-        de = np.exp(logL - np.max(logL)).reshape(x_grid.shape)
-        de = de/np.sum(de)
-
-    elif method=='smoothing':
-
-        prob2d = histogram_2D(data_panel, prob, bins_x, bins_y)
-        prob2d = prob2d/np.sum(prob2d)
-        from scipy import signal
-        data_panel_pixel = pixel_coords(data_panel, [ranges[columns[j]], ranges[columns[i]]], n_pix_img=de_kwargs['n_points'])
-        if prob is not None:
-            ids = np.random.choice(a=len(prob), p=prob, size=1000, replace=True)
-            data_panel_pixel = data_panel_pixel[:,ids]
-
-        sig_pix = get_smoothing_sigma(data_panel_pixel)*de_kwargs['smoothing_parameter2D']
-        n_pix= int(np.ceil(sig_pix*5))
-
-        kernel = np.outer(signal.gaussian(n_pix, sig_pix), signal.gaussian(n_pix, sig_pix))
-        de = signal.convolve2d(prob2d, kernel, mode='same', boundary='symm')
-
-
-    elif method=='median_filter':
-
-        from scipy import ndimage
-        prob2d = histogram_2D(data_panel, prob, bins_x, bins_y)
-        prob2d = prob2d/np.sum(prob2d)
-        n_pix = int(prob2d.shape[0]/5)
-        de = ndimage.median_filter(prob2d, n_pix)
->>>>>>> b90c3342
 
         self.add_plotting_functions(self.add_plot)
 
-<<<<<<< HEAD
     def add_plot(self, data, plottype, prob=None, color='b', cmap=plt.cm.plasma, tri='lower', plot_histograms_1D=True, **kwargs):
-=======
-        from KDEpy import TreeKDE
-        de = TreeKDE(kernel='gaussian').fit(data_panel.T).evaluate(gridpoints.T).reshape(x_grid.shape)
-
-    elif method=='hist':
-
-        de = histogram_2D(data_panel, prob, bins_x, bins_y)
-
-    else:
-
-        raise Exception('unknown density estimation method {}'.format(method))
-
-    de[~np.isfinite(de)] = 0
-    de = de/np.sum(de)
-    return de, x_grid_centers, y_grid_centers
-
-def density_image(axc, data, ranges, columns, i, j, fill, color, cmap, de_kwargs, prob=None, density_estimation_method='smoothing', label=None, alpha_for_low_density=False, alpha_threshold = 0):
-    """
-    axc - axis of the plot
-    data - numpy struct array with column data
-    ranges - dict of ranges for each column in data
-    columns - list of columns
-    i, j - pair of columns to plot
-    fill - use filled contour
-    color - color for the contour
-    de_kwargs - dict with kde settings, has to have n_points, n_levels_check, levels, defaults below
-    prob - if not None, then probability attached to the samples, in that case samples are treated as grid not a chain
-    """
-    kde, x_grid, y_grid = get_density_grid_2D(data=data, ranges=ranges, columns=columns, i=i, j=j, de_kwargs=de_kwargs, prob=prob, method=density_estimation_method)
-    if alpha_for_low_density:
-        cmap_plt = plt.get_cmap(cmap)
-        my_cmap = cmap_plt(np.arange(cmap_plt.N))
-        cmap_threshold = int(cmap_plt.N * alpha_threshold)
-        my_cmap[:cmap_threshold,-1] = np.linspace(0, 1, cmap_threshold)
-        cmap = ListedColormap(my_cmap)
-    axc.pcolormesh(x_grid, y_grid, kde, cmap=cmap, vmin=0, label = label, shading='auto')
-
-def get_confidence_levels(de, levels, n_levels_check):
-
-    lvl_max = 0.9
-    levels_check = np.linspace(0, np.amax(de)*lvl_max, n_levels_check)
-    frac_levels = np.zeros_like(levels_check)
-
-    for il, vl in enumerate(levels_check):
-        pixels_above_level = de > vl
-        frac_levels[il] = np.sum(pixels_above_level * de)
-
-    levels_contour = [levels_check[np.argmin(np.fabs(frac_levels - level))] for level in levels][::-1]
-    # print('levels_contour', levels_contour/np.amax(de)/lvl_max)
-    # if np.any(levels_contour==levels_check[-1]):
-        # print('contour hitting the boundary level {}'.format(str(levels_contour/np.amax(de)/lvl_max)))
-    return levels_contour
-
-
-def contour_cl(axc, data, ranges, columns, i, j, fill, color, de_kwargs, line_kwargs, prob=None,  density_estimation_method='smoothing', label=None, alpha=1):
-    """
-    axc - axis of the plot
-    data - numpy struct array with column data
-    ranges - dict of ranges for each column in data
-    columns - list of columns
-    i, j - pair of columns to plot
-    fill - use filled contour
-    color - color for the contour
-    de_kwargs - dict with kde settings, has to have n_points, n_levels_check, levels, defaults below
-    prob - if not None, then probability attached to the samples, in that case samples are treated as grid not a chain
-    """
-
-    de, x_grid, y_grid = get_density_grid_2D(i=i, j=j,
-                                             data=data,
-                                             prob=prob,
-                                             ranges=ranges,
-                                             columns=columns,
-                                             method=density_estimation_method,
-                                             de_kwargs=de_kwargs)
-
-    levels_contour = get_confidence_levels(de=de, levels=de_kwargs['levels'], n_levels_check=de_kwargs['n_levels_check'])
-
-    with warnings.catch_warnings():
-        # this will suppress all warnings in this block
-        warnings.simplefilter("ignore")
-
-        for lvl in levels_contour:
-            if fill:
-                axc.contourf(x_grid, y_grid, de, levels=[lvl, np.inf], colors=color, alpha=0.1*alpha)
-                axc.contour(x_grid, y_grid, de, levels=[lvl, np.inf], colors=color, alpha=1*alpha, label=label, **line_kwargs)
-            else:
-                axc.contour(x_grid, y_grid, de, levels=[lvl, np.inf], colors=color, alpha=1*alpha, label=label, **line_kwargs)
-
-def scatter_density(axc, points1, points2, n_bins=50, lim1=None, lim2=None, norm_cols=False, n_points_scatter=-1, colorbar=False, label = None, **kwargs):
-
-    import numpy as np
-    if lim1 is None:
-        min1 = np.min(points1)
-        max1 = np.max(points1)
-    else:
-        min1 = lim1[0]
-        max1 = lim1[1]
-    if lim2 is None:
-        min2 = np.min(points2)
-        max2 = np.max(points2)
-    else:
-        min2 = lim2[0]
-        max2 = lim2[1]
-
-    bins_edges1=np.linspace(min1, max1, n_bins)
-    bins_edges2=np.linspace(min2, max2, n_bins)
-
-    hv,bv,_ = np.histogram2d(points1,points2,bins=[bins_edges1, bins_edges2])
-
-    if norm_cols==True:
-        hv = hv/np.sum(hv, axis=0)[:,np.newaxis]
-
-    bins_centers1 = (bins_edges1 - (bins_edges1[1]-bins_edges1[0])/2)[1:]
-    bins_centers2 = (bins_edges2 - (bins_edges2[1]-bins_edges2[0])/2)[1:]
-
-    from scipy.interpolate import griddata
-
-    select_box = (points1<max1) & (points1>min1) & (points2<max2) & (points2>min2)
-    points1_box, points2_box = points1[select_box], points2[select_box]
-
-    x1,x2 = np.meshgrid(bins_centers1, bins_centers2)
-    points = np.concatenate([x1.flatten()[:,np.newaxis], x2.flatten()[:,np.newaxis]], axis=1)
-    xi = np.concatenate([points1_box[:,np.newaxis], points2_box[:,np.newaxis]],axis=1)
-
-
-    if lim1 is not None:
-        axc.set_xlim(lim1);
-    if lim2 is not None:
-        axc.set_ylim(lim2)
-
-
-    if n_points_scatter>0:
-        select = np.random.choice(len(points1_box), n_points_scatter)
-        c = griddata(points, hv.T.flatten(), xi[select,:], method='linear', rescale=True, fill_value=np.min(hv) )
-        sc = axc.scatter(points1_box[select], points2_box[select], c=c, label=label, **kwargs)
-    else:
-        c = griddata(points, hv.T.flatten(), xi, method='linear', rescale=True, fill_value=np.min(hv) )
-        sorting = np.argsort(c)
-        sc = axc.scatter(points1_box[sorting], points2_box[sorting], c=c[sorting], label=label, **kwargs)
-
-    if colorbar:
-        plt.gcf().colorbar(sc, ax=axc)
-
-
-def add_markers(fig, data_markers, tri='lower',scatter_kwargs={}):
-
-    columns = data.dtype.names
-    n_dim = len(columns)
-    n_box = n_dim+1
-    ax = np.array(fig.get_axes()).reshape(n_box, n_box)
-
-    if tri[0]=='l':
-        tri_indices = np.tril_indices(n_dim, k=-1)
-    elif tri[0]=='u':
-        tri_indices = np.triu_indices(n_dim, k=1)
-    else:
-        raise Exception('tri={} should be either l or u'.format(tri))
-
-    for i, j in zip(*tri_indices):
-
-        axc = get_current_ax(ax, tri, i, j)
-
-
-
-def ensure_rec(data, column_prefix=''):
-
-    if data.dtype.names is not None:
-        return data
-
-    else:
-
-        n_rows, n_cols = data.shape
-        dtype = np.dtype(dict(formats=[data.dtype]*n_cols, names=[f'{column_prefix}{i}' for i in range(n_cols)]))
-        rec = np.empty(n_rows, dtype=dtype)
-        for i in range(n_cols):
-            rec[f'{column_prefix}{i}'] = data[:,i]
-        return rec
->>>>>>> b90c3342
 
         from copy import deepcopy
         kwargs_copy = deepcopy(self.kwargs)
         kwargs_copy.update(kwargs)
-        
-        self.fig, self.ax = plot_triangle_maringals(fig=self.fig, 
+
+        self.fig, self.ax = plot_triangle_maringals(fig=self.fig,
                                                     size=self.size,
                                                     func=plottype,
                                                     cmap=cmap,
                                                     data=data,
                                                     prob=prob,
                                                     tri=tri,
-                                                    color=color, 
+                                                    color=color,
                                                     **kwargs_copy)
         return self.fig, self.ax
 
@@ -511,20 +41,12 @@
                             single_tri=True, color='b', cmap=plt.cm.plasma,
                             ranges={}, ticks={}, n_bins=20, fig=None, size=4,
                             fill=True, grid=False, labels=None, plot_histograms_1D=True,
-<<<<<<< HEAD
-                            density_estimation_method='smoothing', n_ticks=3,
-                            alpha_for_low_density=False, alpha_threshold=0,
-                            subplots_kwargs={}, de_kwargs={}, hist_kwargs={}, axes_kwargs={},
-                            labels_kwargs={}, grid_kwargs={}, scatter_kwargs={}, grouping_kwargs={},
-                            orientation=None):
-=======
                             show_values=False, scatter_vline_1D=False,
                             label=None, density_estimation_method='smoothing', n_ticks=3,
                             alpha_for_low_density=False, alpha_threshold=0, label_levels1D=0.68,
                             subplots_kwargs={}, de_kwargs={}, hist_kwargs={}, axes_kwargs={}, line_kwargs={},
                             labels_kwargs={}, grid_kwargs={}, scatter_kwargs={}, grouping_kwargs={}, axvline_kwargs={},
-                            add_empty_plots_like=None, label_fontsize=12, show_legend=False):
->>>>>>> b90c3342
+                            add_empty_plots_like=None, label_fontsize=12, show_legend=False, orientation=None):
     data = ensure_rec(data)
     empty_columns =[]
     if add_empty_plots_like is not None:
@@ -543,18 +65,10 @@
         data = data[params]
     columns = data.dtype.names
 
-<<<<<<< HEAD
-=======
     #needed for plotting chains with different automatic limits
     current_ranges = {}
     current_ticks = {}
-    def find_alpha(column, empty_columns):
-        if column in empty_columns:
-            return 0
-        else:
-            return 1
-
->>>>>>> b90c3342
+
     try:
         grouping_indices = np.asarray(grouping_kwargs['n_per_group'])[:-1]
         ind = 0
@@ -611,63 +125,13 @@
     else:
         ax = np.array(fig.get_axes()).reshape(n_box, n_box)
 
-    # round to get nicer ticks
-    def round_to_significant_digits(number, significant_digits):
-        try:
-            return round(number, significant_digits - int(math.floor(math.log10(abs(number)))) -1 )
-        except:
-            return number
-
-    def find_optimal_ticks(range_of_param, n_ticks=3):
-        diff = range_of_param[1]-range_of_param[0]
-        ticks = np.zeros(n_ticks)
-
-        # mathematical center and tick interval
-        diff_range = diff/(n_ticks+1)
-        center = range_of_param[0] + diff/2
-
-        #first significant digit for rounding
-        significant_digit = math.floor(np.log10(diff_range))
-
-        for i in range(10*n_ticks):
-            rounded_center = np.around(center, -significant_digit + i)
-            if abs(rounded_center-center)/diff < 0.05:
-                break
-        for i in range(10*n_ticks):
-            rounded_diff_range = np.around(diff_range, -significant_digit)
-            start = rounded_center - (n_ticks-1)/2 * rounded_diff_range
-            for i in range(n_ticks):
-                if n_ticks%2==0:
-                    ticks[i] = np.around(start + i*rounded_diff_range, -significant_digit+1)
-                else:
-                    ticks[i] = np.around(start + i*rounded_diff_range, -significant_digit)
-            #check if ticks are inside parameter space and not too close to each other
-            if (ticks[0]<range_of_param[0]) or (ticks[-1]>range_of_param[1]) or ((ticks[0]-range_of_param[0])>1.2*rounded_diff_range) or ((range_of_param[1]-ticks[-1])>1.2*rounded_diff_range):
-                significant_digit-=1
-            else:
-                break
-        if significant_digit == math.floor(np.log10(diff_range)) - 10*n_ticks:
-            for i in range(n_ticks):
-                start = center - (n_ticks-1)/2 * diff_range
-                ticks[i] = np.around(start + i*diff_range, -significant_digit)
-        return ticks
-
     eps = 1e-6
     for c in columns:
         if c not in ranges:
-<<<<<<< HEAD
-            ranges[c] = (np.nan, np.nan) if c == 'EMPTY' else (np.amin(data[c])-eps, np.amax(data[c])+eps)
-        if c not in ticks:
-            ticks[c] = np.zeros(n_ticks) if c == 'EMPTY' else find_optimal_ticks((ranges[c][0], ranges[c][1]), n_ticks)
-=======
-            if c == 'EMPTY':
-                current_ranges[c] = (np.nan, np.nan)
-            else:
-                current_ranges[c] = (np.amin(data[c])-1e-6, np.amax(data[c])+1e-6)
+            current_ranges[c] = (np.nan, np.nan) if c == 'EMPTY' else (np.amin(data[c])-eps, np.amax(data[c])+eps)
         else:
             current_ranges[c] = ranges[c]
 
->>>>>>> b90c3342
     # Bins for histograms
     hist_binedges = {c: np.linspace(*current_ranges[c], num=n_bins + 1) for c in columns}
     hist_bincenters = {c: (hist_binedges[c][1:]+hist_binedges[c][:-1])/2 for c in columns}
@@ -692,17 +156,12 @@
         axc.axis('on')
         return axc
 
-    def get_best_lims(new_xlims, new_ylims, old_xlims, old_ylims):
-        xlims = (np.min([new_xlims[0], old_xlims[0]]) , np.max([new_xlims[1], old_xlims[1]]))
-        ylims = (np.min([new_ylims[0], old_ylims[0]]) , np.max([new_ylims[1], old_ylims[1]]))
-        return xlims, ylims
-
     # Plot histograms
     if not plot_histograms_1D:
         for i in range(n_dim):
             axc = get_current_ax(ax, tri, i, i)
-            axc.set_visible(False)
-
+            if not axc.lines or not axc.collections:
+                axc.set_visible(False)
     else:
         for i in range(n_dim):
             if columns[i]!='EMPTY':
@@ -752,7 +211,7 @@
                     if rounding_digit>0:
                         frmt = '{{:.{}f}}'.format(rounding_digit)
                     else:
-                        frmt = '{:d}'
+                        frmt = '{:.0f}'
                     str_mode = f'{frmt}'.format(np.around(mode, rounding_digit))
                     axc.set_title(r'{} $= {}^{{+{} }}_{{-{} }}$'.format(labels[i], str_mode, np.around(upper-mode, rounding_digit), np.around(mode-lower, rounding_digit) ),
                                   fontsize=grid_kwargs['fontsize_ticklabels'])
@@ -826,13 +285,8 @@
         axc.set_yticks([])
         axc.set_xticklabels([])
         axc.set_yticklabels([])
-<<<<<<< HEAD
-        axc.grid(grid, zorder=0, linestyle='--')
         axc.set_axisbelow(True)
 
-=======
-        axc.grid(False)
->>>>>>> b90c3342
 
     for c in columns:
         if c not in current_ticks:
@@ -916,32 +370,18 @@
             for j in range(i):
                 if columns[i]!='EMPTY' and columns[j]!='EMPTY':
                     axc = get_current_ax(ax, tri, i, j)
-                    axc.grid(grid, zorder=0, linestyle='--')
+                    if grid:
+                        axc.grid(zorder=0, linestyle='--')
                     axc.set_axisbelow(True)
     elif tri[0]=='u':
         for i in range(0,n_dim-1):
             for j in range(i+1,n_dim):
                 if columns[i]!='EMPTY' and columns[j]!='EMPTY':
                     axc = get_current_ax(ax, tri, i, j)
-                    axc.grid(grid, zorder=0, linestyle='--')
+                    if grid:
+                        axc.grid(zorder=0, linestyle='--')
                     axc.set_axisbelow(True)
 
-<<<<<<< HEAD
-    # Axes labels
-    if labels is None:
-        labels = {c:c for c in columns}
-    # else:
-    #     labels
-        # if len(labels.keys()) == 0:
-        #     labels = columns
-        # else:   
-        #     try:
-        #         labels = np.insert(labels, grouping_indices + 1, 'EMPTY')
-        #     except:
-        #         pass
-
-=======
->>>>>>> b90c3342
 
     legend_lines, legend_labels = ax[0,0].get_legend_handles_labels()
     if tri[0]=='l':
@@ -951,12 +391,12 @@
                 axc = get_current_ax(ax, tri, i, 0)
 
                 try:
-                    axc.set_ylabel(labels[columns[i]], **labels_kwargs, rotation=90, labelpad=labelpad)
+                    axc.set_ylabel(labels[i], **labels_kwargs, rotation=90, labelpad=labelpad)
                 except:
                     import ipdb; ipdb.set_trace()
                 axc.yaxis.set_label_position("left")
                 axc = get_current_ax(ax, tri, n, i)
-                axc.set_xlabel(labels[columns[i]], **labels_kwargs, rotation=0, labelpad=labelpad)
+                axc.set_xlabel(labels[i], **labels_kwargs, rotation=0, labelpad=labelpad)
                 axc.xaxis.set_label_position("bottom")
         if legend_lines and show_legend: #only print legend when there are labels for it
             fig.legend(legend_lines, legend_labels, bbox_to_anchor=(1, 1), bbox_transform=ax[0,n_dim-1].transAxes, fontsize=label_fontsize)
@@ -965,10 +405,10 @@
         for i in range(n_dim):
             if columns[i]!='EMPTY':
                 axc = get_current_ax(ax, tri, i, n)
-                axc.set_ylabel(labels[columns[i]], **labels_kwargs, rotation=90, labelpad=labelpad)
+                axc.set_ylabel(labels[i], **labels_kwargs, rotation=90, labelpad=labelpad)
                 axc.yaxis.set_label_position("right")
                 axc = get_current_ax(ax, tri, 0, i)
-                axc.set_xlabel(labels[columns[i]], **labels_kwargs, rotation=0, labelpad=labelpad)
+                axc.set_xlabel(labels[i], **labels_kwargs, rotation=0, labelpad=labelpad)
                 axc.xaxis.set_label_position("top")
         if legend_lines and show_legend: #only print legend when there are labels for it
             fig.get_legend().remove()
@@ -980,14 +420,10 @@
     fig.align_ylabels()
     fig.align_xlabels()
 
-<<<<<<< HEAD
-    return fig, ax
-=======
     for axc in ax.flatten():
         for c in axc.collections:
             if isinstance(c, mpl.collections.QuadMesh):
                 #rasterize density images to avoid ugly aliasing when saving as a pdf
                 c.set_rasterized(True)
 
-    return fig
->>>>>>> b90c3342
+    return fig, ax